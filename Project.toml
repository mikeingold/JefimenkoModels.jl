name = "JefimenkoModels"
uuid = "d277eb4b-a029-4f3f-8547-f56fb2721095"
authors = ["Michael Ingold <mike.ingold@gmail.com>"]
version = "0.6.0"

[deps]
LinearAlgebra = "37e2e46d-f89d-539d-b4ee-838fcccc9c8e"
Meshes = "eacbb407-ea5a-433e-ab97-5258b1ca43fa"
MeshIntegrals = "dadec2fd-bbe0-4da4-9dbe-476c782c8e47"
PhysicalConstants = "5ad8b20f-a522-5ce9-bfc9-ddf1d5bda6ab"
StaticArrays = "90137ffa-7385-5640-81b9-e52037218182"
Unitful = "1986cc42-f94f-5a68-af5c-568840ba703d"
UnitfulChainRules = "f31437dd-25a7-4345-875f-756556e6935d"
Zygote = "e88e6eb3-aa80-5325-afca-941959d7151f"

[compat]
<<<<<<< HEAD
julia = "1.6"
Meshes = "0.52"
MeshIntegrals = "0.16"
PhysicalConstants = "0.2"
StaticArrays = "1"
Unitful = "1"
UnitfulChainRules = "0.1"
Zygote = "0.6"
=======
ForwardDiff = "0.10"
Integrals = "3"
LinearAlgebra = "1"
PhysicalConstants = "0.2"
StaticArrays = "1"
Unitful = "1"
UnitfulCoordinateSystems = "0.3"
julia = "1.6"
>>>>>>> 92d92882
<|MERGE_RESOLUTION|>--- conflicted
+++ resolved
@@ -1,7 +1,7 @@
 name = "JefimenkoModels"
 uuid = "d277eb4b-a029-4f3f-8547-f56fb2721095"
 authors = ["Michael Ingold <mike.ingold@gmail.com>"]
-version = "0.6.0"
+version = "0.6.0-DEV"
 
 [deps]
 LinearAlgebra = "37e2e46d-f89d-539d-b4ee-838fcccc9c8e"
@@ -14,8 +14,6 @@
 Zygote = "e88e6eb3-aa80-5325-afca-941959d7151f"
 
 [compat]
-<<<<<<< HEAD
-julia = "1.6"
 Meshes = "0.52"
 MeshIntegrals = "0.16"
 PhysicalConstants = "0.2"
@@ -23,13 +21,4 @@
 Unitful = "1"
 UnitfulChainRules = "0.1"
 Zygote = "0.6"
-=======
-ForwardDiff = "0.10"
-Integrals = "3"
-LinearAlgebra = "1"
-PhysicalConstants = "0.2"
-StaticArrays = "1"
-Unitful = "1"
-UnitfulCoordinateSystems = "0.3"
-julia = "1.6"
->>>>>>> 92d92882
+julia = "1.6"