@mastersthesis{ingold2023,
  author  = {The Electromagnetic Bayonet: Development of a Scientific Computing Method for Aperture Antenna Optimization},
  title   = {Michael P. Ingold},
  school  = {Air Force Institute of Technology},
  year    = {2023},
<<<<<<< HEAD
  howpublished = {\url{https://scholar.afit.edu/etd/6928/}}
=======
  howpublished = {\url{https://scholar.afit.edu/etd/6928}}
>>>>>>> 92d92882
}
<|MERGE_RESOLUTION|>--- conflicted
+++ resolved
@@ -3,9 +3,5 @@
   title   = {Michael P. Ingold},
   school  = {Air Force Institute of Technology},
   year    = {2023},
-<<<<<<< HEAD
-  howpublished = {\url{https://scholar.afit.edu/etd/6928/}}
-=======
   howpublished = {\url{https://scholar.afit.edu/etd/6928}}
->>>>>>> 92d92882
 }
